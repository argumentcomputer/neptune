--- conflicted
+++ resolved
@@ -24,13 +24,10 @@
 
 pub(crate) type T864MState = triton::FutharkOpaqueT864MState;
 
-<<<<<<< HEAD
 lazy_static! {
     pub static ref FUTHARK_CONTEXT: Mutex<FutharkContext> = Mutex::new(FutharkContext::new());
 }
 
-=======
->>>>>>> 70cec076
 /// Container to hold the state corresponding to each supported arity.
 enum BatcherState {
     Arity2(P2State),
